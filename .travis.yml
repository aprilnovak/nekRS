language: fortran

sudo: required

env:
  matrix:
    - IFMPI=false F77=gfortran CC=gcc TEST_CASE=Eddy_EddyUv::test_PnPn_Serial
    - IFMPI=false F77=gfortran CC=gcc TEST_CASE=Eddy_EddyUv::test_PnPn2_Serial

    - IFMPI=true F77=mpif77 CC=mpicc TEST_CASE=Axi::test_PnPn_Serial
    - IFMPI=true F77=mpif77 CC=mpicc TEST_CASE=Axi::test_PnPn_Parallel
    - IFMPI=true F77=mpif77 CC=mpicc TEST_CASE=Axi::test_PnPn2_Serial
    - IFMPI=true F77=mpif77 CC=mpicc TEST_CASE=Axi::test_PnPn2_Parallel

    - IFMPI=true F77=mpif77 CC=mpicc TEST_CASE=Benard_Ray9::test_PnPn_Serial
    - IFMPI=true F77=mpif77 CC=mpicc TEST_CASE=Benard_Ray9::test_PnPn2_Serial
    # - IFMPI=true F77=mpif77 CC=mpicc TEST_CASE=Benard_RayDD::test_PnPn_Serial   # Exceeds time limit for Travis jobs
    # - IFMPI=true F77=mpif77 CC=mpicc TEST_CASE=Benard_RayDD::test_PnPn2_Serial  # Stdout exceeds Travis' max log length
    # - IFMPI=true F77=mpif77 CC=mpicc TEST_CASE=Benard_RayDN::test_PnPn_Serial   # Exceeds time limit for Travis jobs
    - IFMPI=true F77=mpif77 CC=mpicc TEST_CASE=Benard_RayDN::test_PnPn2_Serial
    # - IFMPI=true F77=mpif77 CC=mpicc TEST_CASE=Benard_RayNN::test_PnPn_Serial   # Exceeds time limit for Travis jobs
    # - IFMPI=true F77=mpif77 CC=mpicc TEST_CASE=Benard_RayNN::test_PnPn2_Serial  # Exceeds time limit for Travis jobs

    - IFMPI=true F77=mpif77 CC=mpicc TEST_CASE=Eddy_EddyUv::test_PnPn_Serial
    - IFMPI=true F77=mpif77 CC=mpicc TEST_CASE=Eddy_EddyUv::test_PnPn_Parallel
    - IFMPI=true F77=mpif77 CC=mpicc TEST_CASE=Eddy_EddyUv::test_PnPn2_Serial
    - IFMPI=true F77=mpif77 CC=mpicc TEST_CASE=Eddy_EddyUv::test_PnPn2_Parallel

    - IFMPI=true F77=mpif77 CC=mpicc TEST_CASE=KovStState::test_PnPn2_Serial
    - IFMPI=true F77=mpif77 CC=mpicc TEST_CASE=KovStState::test_PnPn2_Parallel

    - IFMPI=true F77=mpif77 CC=mpicc TEST_CASE=LowMachTest::test_PnPn_Serial
    - IFMPI=true F77=mpif77 CC=mpicc TEST_CASE=LowMachTest::test_PnPn_Parallel
    - IFMPI=true F77=mpif77 CC=mpicc TEST_CASE=LowMachTest::test_PnPn2_Serial
    - IFMPI=true F77=mpif77 CC=mpicc TEST_CASE=LowMachTest::test_PnPn2_Parallel

    # - IFMPI=true F77=mpif77 CC=mpicc TEST_CASE=VarVis::test_PnPn_Serial    # Stdout exceeds Travis' max log length
    # - IFMPI=true F77=mpif77 CC=mpicc TEST_CASE=VarVis::test_PnPn_Parallel  # Stdout exceeds Travis' max log length
    # - IFMPI=true F77=mpif77 CC=mpicc TEST_CASE=VarVis::test_PnPn2_Serial   # Stdout exceeds Travis' max log length
    # - IFMPI=true F77=mpif77 CC=mpicc TEST_CASE=VarVis::test_PnPn2_Parallel # Stdout exceeds Travis' max log length

<<<<<<< HEAD
    - IFCMT=true TEST_CASE=CmtInviscidVortex::test_PnPn_Serial   PPLIST=CMTNEK
    - IFCMT=true TEST_CASE=CmtInviscidVortex::test_PnPn_Parallel PPLIST=CMTNEK

    - IFMPI=true F77=mpif77 CC=mpicc TEST_CASE=MvCylCvode::test_PnPn_Parallel_Steps1e3
=======
    -  IFMPI=true F77=mpif77 CC=mpicc PPLIST="$PPLIST CVODE" TEST_CASE=MvCylCvode::test_PnPn_Parallel_Steps1e3
>>>>>>> f22122e5
    # - IFMPI=true F77=mpif77 CC=mpicc TEST_CASE=MvCylCvode::test_PnPn_Parallel_Steps1e4 # Exceeds time limit for Travis jobs

before_install:
  - export ROOT_DIR=`pwd`

  - export SOURCE_ROOT=$ROOT_DIR
  - export EXAMPLES_ROOT=$ROOT_DIR/short_tests
  - export VERBOSE_TESTS=true
  - export PARALLEL_PROCS=2

  # Install MPICH
  - sudo apt-get update -qq
  - sudo apt-get install -y libmpich-dev mpich

  # Set up Python virtualenv
  - virtualenv -p python2.7 $ROOT_DIR/python2-env
  - source $ROOT_DIR/python2-env/bin/activate
  - export PYTHONPATH="$ROOT_DIR/short_tests:$PYTHONPATH"

  # Install cvode
  - export CVODE_INSTALL_DIR=$ROOT_DIR/cvode-2.9.0-install
  - export USR_LFLAGS="$USR_LFLAGS -L$CVODE_INSTALL_DIR/lib -lsundials_fcvode -lsundials_cvode -lsundials_fnvecparallel -lsundials_nvecparallel"
  - mkdir -p $CVODE_INSTALL_DIR
  - wget http://computation.llnl.gov/projects/sundials/download/cvode-2.9.0.tar.gz
  - tar -zxf cvode-2.9.0.tar.gz
  - mkdir -p cvode-2.9.0/build
  - cd cvode-2.9.0/build
  - cmake -DCMAKE_INSTALL_PREFIX=$CVODE_INSTALL_DIR -DEXAMPLES_INSTALL=OFF -DMPI_ENABLE=ON -DFCMIX_ENABLE=ON -DBUILD_SHARED_LIBS=OFF ../
  - make
  - make install
<<<<<<< HEAD
  - ls -R $CVODE_DIR

=======
  - ls -R $CVODE_INSTALL_DIR
 
>>>>>>> f22122e5
install:
  - pip install --upgrade pip
  - pip install pytest

script: 
  - py.test -s -v $ROOT_DIR/short_tests/NekTests.py::$TEST_CASE<|MERGE_RESOLUTION|>--- conflicted
+++ resolved
@@ -39,17 +39,13 @@
     # - IFMPI=true F77=mpif77 CC=mpicc TEST_CASE=VarVis::test_PnPn2_Serial   # Stdout exceeds Travis' max log length
     # - IFMPI=true F77=mpif77 CC=mpicc TEST_CASE=VarVis::test_PnPn2_Parallel # Stdout exceeds Travis' max log length
 
-<<<<<<< HEAD
     - IFCMT=true TEST_CASE=CmtInviscidVortex::test_PnPn_Serial   PPLIST=CMTNEK
     - IFCMT=true TEST_CASE=CmtInviscidVortex::test_PnPn_Parallel PPLIST=CMTNEK
 
-    - IFMPI=true F77=mpif77 CC=mpicc TEST_CASE=MvCylCvode::test_PnPn_Parallel_Steps1e3
-=======
-    -  IFMPI=true F77=mpif77 CC=mpicc PPLIST="$PPLIST CVODE" TEST_CASE=MvCylCvode::test_PnPn_Parallel_Steps1e3
->>>>>>> f22122e5
+    - IFMPI=true F77=mpif77 CC=mpicc PPLIST="$PPLIST CVODE" TEST_CASE=MvCylCvode::test_PnPn_Parallel_Steps1e3
     # - IFMPI=true F77=mpif77 CC=mpicc TEST_CASE=MvCylCvode::test_PnPn_Parallel_Steps1e4 # Exceeds time limit for Travis jobs
 
-before_install:
+before_install: 
   - export ROOT_DIR=`pwd`
 
   - export SOURCE_ROOT=$ROOT_DIR
@@ -77,13 +73,8 @@
   - cmake -DCMAKE_INSTALL_PREFIX=$CVODE_INSTALL_DIR -DEXAMPLES_INSTALL=OFF -DMPI_ENABLE=ON -DFCMIX_ENABLE=ON -DBUILD_SHARED_LIBS=OFF ../
   - make
   - make install
-<<<<<<< HEAD
-  - ls -R $CVODE_DIR
-
-=======
   - ls -R $CVODE_INSTALL_DIR
  
->>>>>>> f22122e5
 install:
   - pip install --upgrade pip
   - pip install pytest
