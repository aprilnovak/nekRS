#include <cstdio>
#include <string>
#include <vector>
#include <iostream>
#include <fstream>
#include <unistd.h>
#include <getopt.h>

#include "tinyexpr.h"
#include "inipp.hpp"

#include "nrs.hpp"
#include "bcMap.hpp"

#define abort(a,b)  { if(rank==0) cout << a << endl; EXIT(1); }
#define UPPER(a)  { transform(a.begin(), a.end(), a.begin(), std::ptr_fun<int, int>(std::toupper)); }
#define LOWER(a)  { transform(a.begin(), a.end(), a.begin(), std::ptr_fun<int, int>(std::tolower)); }

std::vector<std::string> serializeString(const std::string sin)
{
  std::vector<std::string> slist;
  string s(sin);
  s.erase(std::remove_if(s.begin(), s.end(), ::isspace), s.end());
  std::stringstream ss;
  ss.str(s);
  while( ss.good() )
  {
      std::string substr;
      std::getline(ss, substr, ',');
      slist.push_back(substr);
  }
  return slist;
}

void setDefaultSettings(libParanumal::setupAide &options, string casename, int rank)
{
  options.setArgs("FORMAT", string("1.0"));

  options.setArgs("ELEMENT TYPE", string("12")); /* HEX */
  options.setArgs("ELEMENT MAP", string("ISOPARAMETRIC"));
  options.setArgs("MESH DIMENSION", string("3"));

  options.setArgs("NUMBER OF SCALARS", "0");

  options.setArgs("TIME INTEGRATOR", "TOMBO2");
  options.setArgs("SUBCYCLING STEPS", "0");
  options.setArgs("SUBCYCLING TIME ORDER", "4");
  options.setArgs("SUBCYCLING TIME STAGE NUMBER", "4");

  options.setArgs("CASENAME", casename);
  options.setArgs("UDF OKL FILE", casename + ".oudf");
  options.setArgs("UDF FILE", casename + ".udf");

  options.setArgs("THREAD MODEL", "SERIAL");
  options.setArgs("DEVICE NUMBER", "LOCAL-RANK");
  options.setArgs("PLATFORM NUMBER", "0");
  options.setArgs("VERBOSE", "FALSE");
  options.setArgs("ADVECTION TYPE", "CUBATURE+CONVECTIVE");
  options.setArgs("RESTART FROM FILE", "0");
  options.setArgs("TSTEPS FOR SOLUTION OUTPUT", "0");
  options.setArgs("FILTER STABILIZATION", "NONE");

  options.setArgs("START TIME", "0.0");

  options.setArgs("VELOCITY BLOCK SOLVER", "FALSE");
  options.setArgs("VELOCITY KRYLOV SOLVER", "PCG");
  options.setArgs("VELOCITY BASIS", "NODAL");
  options.setArgs("VELOCITY PRECONDITIONER", "JACOBI");
  options.setArgs("VELOCITY DISCRETIZATION", "CONTINUOUS");

  options.setArgs("VARIABLE VISCOSITY", "FALSE");
  options.setArgs("LOWMACH", "FALSE");

  options.setArgs("ELLIPTIC INTEGRATION", "NODAL");
  options.setArgs("MAXIMUM ITERATIONS", "200");
  options.setArgs("FIXED ITERATION COUNT", "FALSE");
  options.setArgs("GALERKIN COARSE MATRIX","FALSE");
  options.setArgs("PRESSURE KRYLOV SOLVER", "PCG+FLEXIBLE");
  options.setArgs("PRESSURE PRECONDITIONER", "MULTIGRID");
  options.setArgs("PRESSURE DISCRETIZATION", "CONTINUOUS");
  options.setArgs("PRESSURE BASIS", "NODAL");
  options.setArgs("PRESSURE MULTIGRID COARSENING", "HALFDEGREES");

  //options.setArgs("PRESSURE PARALMOND CYCLE", "VCYCLE+ADDITIVE+OVERLAPCRS");
  options.setArgs("PRESSURE MULTIGRID SMOOTHER", "DAMPEDJACOBI,CHEBYSHEV");
  options.setArgs("PRESSURE PARALMOND CYCLE", "VCYCLE");

  options.setArgs("PRESSURE MULTIGRID CHEBYSHEV DEGREE", "2");
  options.setArgs("PRESSURE PARALMOND CHEBYSHEV DEGREE", "2");
  options.setArgs("PRESSURE PARALMOND SMOOTHER", "CHEBYSHEV");
  options.setArgs("PRESSURE PARALMOND PARTITION", "STRONGNODES");
  options.setArgs("PRESSURE PARALMOND AGGREGATION STRATEGY", "DEFAULT");
  options.setArgs("PRESSURE PARALMOND LPSCN ORDERING", "MAX");
  options.setArgs("PARALMOND SMOOTH COARSEST", "FALSE");
  options.setArgs("AMG SOLVER", "BOOMERAMG");
}

libParanumal::setupAide parRead(std::string &setupFile, MPI_Comm comm)
{
  int rank;
  MPI_Comm_rank(comm, &rank);

  const char *ptr = realpath(setupFile.c_str(), NULL);
  if (!ptr) {
     if (rank == 0) cout << "\nERROR: Cannot find " << setupFile << "!\n";
     ABORT(1);
  }

  libParanumal::setupAide options;

  string casename = setupFile.substr(0, setupFile.find(".par"));
  setDefaultSettings(options, casename, rank);

  char *rbuf;
  long fsize; 
  if(rank == 0) {
    FILE *f = fopen(setupFile.c_str(), "rb");
    fseek(f, 0, SEEK_END);
    fsize = ftell(f);
    fseek(f, 0, SEEK_SET);
    rbuf = new char[fsize];
    fread(rbuf, 1, fsize, f);
    fclose(f);
  }
  MPI_Bcast(&fsize, sizeof(fsize), MPI_BYTE, 0, comm); 
  if(rank != 0) rbuf = new char[fsize];
  MPI_Bcast(rbuf, fsize, MPI_CHAR, 0, comm); 
  stringstream is;
  is.write(rbuf, fsize);

  inipp::Ini<char> ini;
  ini.parse(is);
  ini.interpolate();

  string sbuf;

  // OCCA
  string threadModel;
  if(ini.extract("occa", "backend", threadModel)) {
   UPPER(threadModel); 
   options.setArgs("THREAD MODEL", threadModel);
  }

/*
  if (char *env = getenv("NEKRS_BACKEND")) {
   string threadModel(env);
   UPPER(threadModel); 
   options.setArgs("THREAD MODEL", threadModel);
  }
*/
 
  string deviceNumber;
  if(ini.extract("occa", "devicenumber", deviceNumber))
    UPPER(deviceNumber);
    options.setArgs("DEVICE NUMBER", deviceNumber);

  // GENERAL
  bool verbose = false;
  if(ini.extract("general", "verbose", verbose))
    if(verbose) options.setArgs("VERBOSE", "TRUE");

  string startFrom;
  if (ini.extract("general", "startfrom", startFrom)) {
    options.setArgs("RESTART FROM FILE", "1");
    options.setArgs("RESTART FILE NAME", startFrom);
  } 

  int N;
  if(ini.extract("general", "polynomialorder", N))
    options.setArgs("POLYNOMIAL DEGREE", std::to_string(N));
  else
    abort("Cannot find mandatory parameter GENERAL::polynomialOrder!", EXIT_FAILURE); 
  
  double dt;
  if(ini.extract("general", "dt", dt))
    options.setArgs("DT", to_string_f(dt));
  else
    abort("Cannot find mandatory parameter GENERAL::dt!", EXIT_FAILURE); 
 
  string timeStepper;
  ini.extract("general", "timestepper", timeStepper);
  if(timeStepper == "bdf3" || timeStepper == "tombo3") { 
    options.setArgs("TIME INTEGRATOR", "TOMBO3");
    abort("No support for bdf3!", EXIT_FAILURE); 
  } 
  if(timeStepper == "bdf2" || timeStepper == "tombo2") { 
    options.setArgs("TIME INTEGRATOR", "TOMBO2");
  } 
  if(timeStepper == "bdf1" || timeStepper == "tombo1") { 
    options.setArgs("TIME INTEGRATOR", "TOMBO1");
  } 
  
  bool variableDt = false;
  ini.extract("general", "variabledt", variableDt);
  if(variableDt) abort("GENERAL::variableDt = Yes not supported!", EXIT_FAILURE); 
  
  double endTime;
  string stopAt;
  ini.extract("general", "stopat", stopAt);
  if(stopAt != "endtime") { 
    int numSteps;
    if(ini.extract("general", "numsteps", numSteps)) {
      options.setArgs("NUMBER TIMESTEPS", std::to_string(numSteps));
      endTime = numSteps*dt;
    } else {
      abort("Cannot find mandatory parameter GENERAL::numSteps!", EXIT_FAILURE);
    } 
  } else {
    if(!ini.extract("general", "endtime", endTime))
      abort("Cannot find mandatory parameter GENERAL::endTime!", EXIT_FAILURE); 
  }
  options.setArgs("FINAL TIME", to_string_f(endTime));
  
  string extrapolation;
  ini.extract("general", "extrapolation", extrapolation);
  if(extrapolation == "oifs" || extrapolation == "subcycling") {
    double targetCFL;
    int NSubCycles = 0;

    if(ini.extract("general", "targetcfl", targetCFL))
      NSubCycles = round(targetCFL/2);
    if(ini.extract("general", "subcyclingsteps", NSubCycles)); 
    if(!NSubCycles) NSubCycles = 1;  
    options.setArgs("SUBCYCLING STEPS", std::to_string(NSubCycles));

    int Sorder;
    if(ini.extract("general", "subcyclingorder", Sorder)) 
      options.setArgs("SUBCYCLING TIME ORDER", std::to_string(Sorder));
  }
   
  double writeInterval = 0;
  ini.extract("general", "writeinterval", writeInterval);

  string writeControl;
  if(ini.extract("general", "writecontrol", writeControl)) {
    if(writeControl == "runtime") writeInterval = writeInterval/dt;  
  } 
  options.setArgs("TSTEPS FOR SOLUTION OUTPUT", std::to_string(int (writeInterval)));
  
  bool dealiasing; 
  if(ini.extract("general", "dealiasing", dealiasing))
    if(dealiasing) 
      options.setArgs("ADVECTION TYPE", "CUBATURE+CONVECTIVE");
    else
      options.setArgs("ADVECTION TYPE", "CONVECTIVE");
  
  string filtering;
  ini.extract("general", "filtering", filtering);
  if(filtering == "hpfrt") {
    options.setArgs("FILTER STABILIZATION", "RELAXATION");
    if(ini.extract("general", "filterweight", sbuf)) {
      int err = 0;
      double weight = te_interp(sbuf.c_str(), &err);
      if(err) abort("Invalid expression for filterWeight!", EXIT_FAILURE);
      options.setArgs("HPFRT STRENGTH", to_string_f(weight));
    }else{
      abort("Cannot find mandatory parameter GENERAL:filterWeight!", EXIT_FAILURE);
    }
    double filterCutoffRatio;
    int NFilterModes;
    if(ini.extract("general", "filtercutoffratio", filterCutoffRatio))
      NFilterModes = round((N+1)*(1 - filterCutoffRatio));
    if(ini.extract("general", "filtermodes", NFilterModes))
    if(NFilterModes < 1) NFilterModes = 1; 
    options.setArgs("HPFRT MODES", to_string_f(NFilterModes));
  } else if(filtering == "explicit") {
    abort("GENERAL::filtering = explicit not supported!", EXIT_FAILURE);
  }

  // PROBLEMTYPE
  bool variableProperties = false;
  ini.extract("problemtype", "variableproperties", variableProperties);
  if(variableProperties)
    options.setArgs("VARIABLEPROPERTIES", "TRUE");

  bool stressFormulation; 
  if(ini.extract("problemtype", "stressformulation", stressFormulation))
    if(stressFormulation) abort("PROBLEMTYPE::stressFormulation = Yes not supported!", EXIT_FAILURE);

  string equation; 
  if(ini.extract("problemtype", "equation", equation)) {
    if(equation == "lowmachns") options.setArgs("LOWMACH", "TRUE");
  }

  int bcInPar = 1;
  if(ini.sections.count("velocity")) {
    // PRESSURE
    double p_residualTol;
    if(ini.extract("pressure", "residualtol", p_residualTol))
      options.setArgs("PRESSURE SOLVER TOLERANCE", to_string_f(p_residualTol));
    else
      abort("Cannot find mandatory parameter PRESSURE::residualTol!", EXIT_FAILURE); 
    
    bool p_rproj; 
    if(ini.extract("pressure", "projection", p_rproj))
      if(p_rproj) abort("PRESSURE::projection = Yes not supported!", EXIT_FAILURE);
  
    bool p_gproj; 
    if(ini.extract("pressure", "galerkincoarseoperator", p_gproj))
      if(p_gproj) options.setArgs("GALERKIN COARSE OPERATOR", "TRUE");

    string p_preconditioner; 
    ini.extract("pressure", "preconditioner", p_preconditioner);
    if(p_preconditioner == "jacobi") {
      options.setArgs("PRESSURE PRECONDITIONER", "JACOBI");
    } else if(p_preconditioner.find("semg") !=std::string::npos  || 
       p_preconditioner.find("multigrid") !=std::string::npos) {
      options.setArgs("PRESSURE PRECONDITIONER", "MULTIGRID");
      string key = "VCYCLE";
      if(p_preconditioner.find("additive") !=std::string::npos) key += "+ADDITIVE";
      if(p_preconditioner.find("multiplicative") !=std::string::npos) key += "+MULTIPLICATIVE";
      if(p_preconditioner.find("overlap") !=std::string::npos) key += "+OVERLAPCRS";
      options.setArgs("PRESSURE PARALMOND CYCLE", key);
    }

    string p_smoother; 
    if(ini.extract("pressure", "smoothertype", p_smoother)) {
      if(p_smoother == "asm"){ 
        options.setArgs("PRESSURE MULTIGRID SMOOTHER", "ASM");
        options.setArgs("BOOMERAMG ITERATIONS", "1");
        if(p_preconditioner.find("multiplicative") !=std::string::npos){
            ABORT("Multiplicative vcycle is not supported for ASM smoother!\n");
        } else {
            std::string entry = options.getArgs("PRESSURE PARALMOND CYCLE");
            if(entry.find("ADDITIVE") == std::string::npos){
              entry += "+ADDITIVE";
              options.setArgs("PRESSURE PARALMOND CYCLE", entry);
            }
        }
      } else if (p_smoother == "ras") {
        options.setArgs("PRESSURE MULTIGRID SMOOTHER", "RAS");
        options.setArgs("BOOMERAMG ITERATIONS", "1");
        if(p_preconditioner.find("multiplicative") !=std::string::npos){
            ABORT("Multiplicative vcycle is not supported for RAS smoother!\n");
        } else {
            std::string entry = options.getArgs("PRESSURE PARALMOND CYCLE");
            if(entry.find("ADDITIVE") == std::string::npos){
              entry += "+ADDITIVE";
              options.setArgs("PRESSURE PARALMOND CYCLE", entry);
            }
        }
      } else if (p_smoother == "chebyshev") {
        options.setArgs("PRESSURE MULTIGRID SMOOTHER", "DAMPEDJACOBI,CHEBYSHEV");
        options.setArgs("BOOMERAMG ITERATIONS", "2");
        if(p_preconditioner.find("additive") !=std::string::npos){
            ABORT("Additive vcycle is not supported for Chebyshev smoother!\n");
        } else {
            std::string entry = options.getArgs("PRESSURE PARALMOND CYCLE");
            if(entry.find("MULTIPLICATIVE") == std::string::npos){
              entry += "+MULTIPLICATIVE";
              options.setArgs("PRESSURE PARALMOND CYCLE", entry);
            }
        }
      } else {
        ABORT("Unknown PRESSURE::smootherType!");
      } 
    } else {
      options.setArgs("PRESSURE MULTIGRID SMOOTHER", "DAMPEDJACOBI,CHEBYSHEV"); 
      options.setArgs("BOOMERAMG ITERATIONS", "2");
      if(p_preconditioner.find("additive") !=std::string::npos) {
         options.setArgs("PRESSURE MULTIGRID SMOOTHER", "ASM");
         options.setArgs("BOOMERAMG ITERATIONS", "1");
      }
    }
  
    string p_amgsolver; 
    ini.extract("pressure", "amgsolver", p_amgsolver);
    if (p_amgsolver == "paralmond")
      options.setArgs("AMG SOLVER", "PARALMOND");
  
    if(ini.sections.count("boomeramg")) {
      int coarsenType;
      if(ini.extract("boomeramg", "coarsentype", coarsenType)) 
        options.setArgs("BOOMERAMG COARSEN TYPE", std::to_string(coarsenType));
      int interpolationType;
      if(ini.extract("boomeramg", "interpolationtype", interpolationType)) 
        options.setArgs("BOOMERAMG INTERPOLATION TYPE", std::to_string(interpolationType));
      int smootherType;
      if(ini.extract("boomeramg", "smoothertype", smootherType)) 
        options.setArgs("BOOMERAMG SMOOTHER TYPE", std::to_string(smootherType));
      int numCycles;
      if(ini.extract("boomeramg", "iterations", numCycles))
        options.setArgs("BOOMERAMG ITERATIONS", std::to_string(numCycles));
      double strongThres;
      if(ini.extract("boomeramg", "strongthreshold", strongThres))
        options.setArgs("BOOMERAMG STRONG THRESHOLD", to_string_f(strongThres));
      double nonGalerkinTol;
      if(ini.extract("boomeramg", "nongalerkintol", nonGalerkinTol))
        options.setArgs("BOOMERAMG NONGALERKIN TOLERANCE", to_string_f(nonGalerkinTol));
    }
<<<<<<< HEAD
 
    // VELOCITY 
=======
  
    string p_preconditioner; 
    ini.extract("pressure", "preconditioner", p_preconditioner);
    if(p_preconditioner == "jacobi")
      options.setArgs("PRESSURE PRECONDITIONER", "JACOBI");
    if(p_preconditioner == "semg")
      options.setArgs("PARALMOND SMOOTH COARSEST", "TRUE");

    // VELOCITY
>>>>>>> ea67c182
    string vsolver;
    int flow = 1;
    ini.extract("velocity", "solver", vsolver);
    if(vsolver == "none") {
        options.setArgs("VELOCITY SOLVER", "NONE");
        flow = 0;
    } else if(std::strstr(vsolver.c_str(), "block")) {
      options.setArgs("VELOCITY BLOCK SOLVER", "TRUE");
    }  
  
    double v_residualTol;
    if(ini.extract("velocity", "residualtol", v_residualTol))
      options.setArgs("VELOCITY SOLVER TOLERANCE", to_string_f(v_residualTol));
    else
      if(flow) abort("Cannot find mandatory parameter VELOCITY::residualTol!", EXIT_FAILURE); 
 
    string v_bcMap;
    if(ini.extract("velocity", "boundarytypemap", v_bcMap)) {
      std::vector<std::string> sList;
      sList = serializeString(v_bcMap);
      bcMap::setup(sList, "velocity");
      bcInPar = 1;
    } else {
      bcInPar = 0;
    }
    
    double rho;
    if(ini.extract("velocity", "density", rho)) {
      options.setArgs("DENSITY", to_string_f(rho));
    } else {
      if(!variableProperties && flow)
        abort("Cannot find mandatory parameter VELOCITY::density!", EXIT_FAILURE); 
    }
    
    if(ini.extract("velocity", "viscosity", sbuf)) {
      int err = 0;
      double viscosity = te_interp(sbuf.c_str(), &err);
      if(err) abort("Invalid expression for viscosity!", EXIT_FAILURE);
      if(viscosity < 0) viscosity = fabs(1/viscosity);
      options.setArgs("VISCOSITY", to_string_f(viscosity));
    } else {
      if(!variableProperties && flow)
        abort("Cannot find mandatory parameter VELOCITY::viscosity!", EXIT_FAILURE); 
    }
  } else {
    options.setArgs("VELOCITY", "FALSE");
  } 

  // SCALARS
  int nscal = 0;
  int isStart = 0;
  if(ini.sections.count("temperature")) {
    nscal++;
    isStart++;

    string solver;
    ini.extract("temperature", "solver", solver);
    if(solver == "none") {
      options.setArgs("SCALAR00 SOLVER", "NONE");
    } else {
      options.setArgs("SCALAR00 PRECONDITIONER", "JACOBI");
 
      double s_residualTol;
      if(ini.extract("temperature", "residualtol", s_residualTol)) {
        options.setArgs("SCALAR00 SOLVER TOLERANCE", to_string_f(s_residualTol));
      }
 
      if(ini.extract("temperature", "conductivity", sbuf)) {
        int err = 0;
        double diffusivity = te_interp(sbuf.c_str(), &err);
        if(err) abort("Invalid expression for conductivity!", EXIT_FAILURE);
        if(diffusivity < 0) diffusivity = fabs(1/diffusivity);
        options.setArgs("SCALAR00 DIFFUSIVITY", to_string_f(diffusivity));
      } else {
        if(!variableProperties)
          abort("Cannot find mandatory parameter TEMPERATURE::conductivity!", EXIT_FAILURE); 
      }
 
      if(ini.extract("temperature", "rhocp", sbuf)) {
        int err = 0;
        double rhoCp = te_interp(sbuf.c_str(), &err);
        if(err) abort("Invalid expression for rhoCp!", EXIT_FAILURE);
        options.setArgs("SCALAR00 DENSITY", to_string_f(rhoCp));
      } else {
        if(!variableProperties)
          abort("Cannot find mandatory parameter TEMPERATURE::rhoCp!", EXIT_FAILURE); 
      }
 
      string s_bcMap;
      if(ini.extract("temperature", "boundarytypemap", s_bcMap)) {
        if(!bcInPar) abort("ERROR: boundaryTypeMap has to be defined for all fields!", EXIT_FAILURE);  
        std::vector<std::string> sList;
        sList = serializeString(s_bcMap);
        bcMap::setup(sList, "scalar00");
      } else {
        if(bcInPar) abort("ERROR: boundaryTypeMap has to be defined for all fields!", EXIT_FAILURE); 
        bcInPar = 0;
      } 
    }
  }
 
  if(equation == "lowmachns" && ini.sections.count("temperature") == 0) 
    abort("PROBLEMTYPE::equation = lowMachNS requires solving for temperature!", EXIT_FAILURE);
    
  //
  for (auto & sec : ini.sections) {
    string key = sec.first;
    if(key.compare(0, 6, "scalar") == 0) nscal++;
  }
  options.setArgs("NUMBER OF SCALARS", std::to_string(nscal));
  for (int is = isStart; is<nscal; is++) {
    std::stringstream ss;
    ss << std::setfill('0') << std::setw(2) << is;
    string sid = ss.str();
    string sidPar = sid;
    if(isStart == 0) {
      std::stringstream ss;
      ss << std::setfill('0') << std::setw(2) << is+1;
      sidPar = ss.str();
    }

    string solver;
    ini.extract("scalar" + sidPar, "solver", solver);
    if(solver == "none") {
      options.setArgs("SCALAR" + sid + " SOLVER", "NONE");
      continue;
    }  
    options.setArgs("SCALAR" + sid + " PRECONDITIONER", "JACOBI");

    double s_residualTol;
    if(ini.extract("scalar" + sidPar, "residualtol", s_residualTol)) {
      options.setArgs("SCALAR" + sid + " SOLVER TOLERANCE", to_string_f(s_residualTol));
    }

    if(ini.extract("scalar" + sidPar, "diffusivity", sbuf)) {
      int err = 0;
      double diffusivity = te_interp(sbuf.c_str(), &err);
      if(err) abort("Invalid expression for diffusivity!", EXIT_FAILURE);
      if(diffusivity < 0) diffusivity = fabs(1/diffusivity);
      options.setArgs("SCALAR" + sid + " DIFFUSIVITY", to_string_f(diffusivity));
    } else {
      if(!variableProperties)
        abort("Cannot find mandatory parameter SCALAR" + sidPar + "::diffusivity!", EXIT_FAILURE); 
    }

    if(ini.extract("scalar" + sidPar, "rho", sbuf)) {
      int err = 0;
      double rho = te_interp(sbuf.c_str(), &err);
      if(err) abort("Invalid expression for rho!", EXIT_FAILURE);
      options.setArgs("SCALAR" + sid + " DENSITY", to_string_f(rho));
    } else {
      if(!variableProperties)
        abort("Cannot find mandatory parameter SCALAR" + sidPar + "::rho!", EXIT_FAILURE); 
    }

    string s_bcMap;
    if(ini.extract("scalar" + sidPar, "boundarytypemap", s_bcMap)) {
      if(!bcInPar) abort("ERROR: boundaryTypeMap has to be defined for all fields!", EXIT_FAILURE);
      std::vector<std::string> sList;
      sList = serializeString(s_bcMap);
      bcMap::setup(sList, "scalar" + sid);
    } else {
      if(bcInPar) abort("ERROR: boundaryTypeMap has to be defined for all fields!", EXIT_FAILURE); 
      bcInPar = 0;
    } 
  }
  if(nscal) {
    options.setArgs("SCALAR SOLVER", "PCG");
    options.setArgs("SCALAR BASIS", "NODAL");
    options.setArgs("SCALAR DISCRETIZATION", "CONTINUOUS");
  }

  return options;
}<|MERGE_RESOLUTION|>--- conflicted
+++ resolved
@@ -388,20 +388,7 @@
       if(ini.extract("boomeramg", "nongalerkintol", nonGalerkinTol))
         options.setArgs("BOOMERAMG NONGALERKIN TOLERANCE", to_string_f(nonGalerkinTol));
     }
-<<<<<<< HEAD
- 
-    // VELOCITY 
-=======
-  
-    string p_preconditioner; 
-    ini.extract("pressure", "preconditioner", p_preconditioner);
-    if(p_preconditioner == "jacobi")
-      options.setArgs("PRESSURE PRECONDITIONER", "JACOBI");
-    if(p_preconditioner == "semg")
-      options.setArgs("PARALMOND SMOOTH COARSEST", "TRUE");
-
-    // VELOCITY
->>>>>>> ea67c182
+
     string vsolver;
     int flow = 1;
     ini.extract("velocity", "solver", vsolver);
