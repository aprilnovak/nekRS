import unittest
import inspect
import os
from functools import wraps

###############################################################################
#  DECORATORS
###############################################################################

def pn_pn_serial(method):
    @wraps(method)
    def wrapper(self, *args, **kwargs):
        self.mpi_procs = self.serial_procs
        self.log_suffix = '.pn_pn'
        if self.ifmpi:
            self.log_suffix += '.parallel'
        else:
            self.log_suffix += '.serial'
        method(self, *args, **kwargs)
    return wrapper

def pn_pn_2_serial(method):
    @wraps(method)
    def wrapper(self, *args, **kwargs):
        self.mpi_procs = self.serial_procs
        self.log_suffix = '.pn_pn_2'
        if self.ifmpi:
            self.log_suffix += '.parallel'
        else:
            self.log_suffix= '.serial'
        method(self, *args, **kwargs)
    return wrapper

def pn_pn_parallel(method):
    @wraps(method)
    def wrapper(self, *args, **kwargs):
        self.mpi_procs = self.parallel_procs
        if not self.ifmpi:
            self.skipTest("Skipping \"{0}\"; MPI is not enabled.".format(self.id()))
        else:
            self.log_suffix = '.pn_pn'
            if self.ifmpi:
                self.log_suffix += '.parallel'
            else:
                self.log_suffix += '.serial'
            method(self, *args, **kwargs)
    return wrapper

def pn_pn_2_parallel(method):
    @wraps(method)
    def wrapper(self, *args, **kwargs):
        self.mpi_procs = self.parallel_procs
        if not self.ifmpi:
            self.skipTest("Skipping \"{0}\"; MPI is not enabled.".format(self.id()))
        else:
            # Set number of mpi procs
            self.log_suffix = '.pn_pn_2'
            if self.ifmpi:
                self.log_suffix += '.parallel'
            else:
                self.log_suffix += '.serial'
            method(self, *args, **kwargs)
    return wrapper

###############################################################################
#  BASE TEST CASE
###############################################################################

class NekTestCase(unittest.TestCase):
    """ Base class for Nek unittests

    This defines a setUpClass method to:
        (a) get the relevant environment variables for compilers, directories
        (b) add env vars to maketools, makenek
        (b) build tools
    All subclassed TestCases will need to do these things.

    Class attributes:
        f77 (str):            The Fortran 77 compiler to use     [default: 'gfortran']
        cc (str):             The C compiler to use              [default: 'gcc']
        ifmpi (bool):         Perform compilation/tests with MPI [default: False]
        source_root (str):    Path to Nek source directory;overridden by $SOURCE_ROOT env variable
                              [default: '$HOME/nek5_svn/trunk/nek']
        tools_root (str):     Path to Nek tools directory; overridden by $TOOLS_ROOT env variable
                              [default: '$HOME/nek5_svn/trunk/tools']
        examples_root (str):  Path to Nek examples directory; overridden by $EXAMPLES_ROOT env variable
                              [default: '$HOME/nek5_svn/examples']
        makenek (str):        Path to makenek                    [default: source_root/makenek]
        tools_bin (str):      Directory to place compiled tools  [default: tools_root/bin]

    Subclass attributes:
        These aren't meaningful in the base class.  They're intended for a subclass that represents
        a particular example problem.
        example_subdir (str): The subdirectory for the subclass' example.  Assumed that it's in example_root
        rea_file (str):       The .rea file for the subclass' example, minus the '.rea' extension.  Assumed
                              that it's in example_root/example_dir
        size_file (str):      The SIZE file for the subclass' example.  Assuemed that it's in
                              example_root/example_subdir
    """
    # Defined in subclasses only; declared here to make syntax checker happy
    example_subdir      = ""
    case_name           = ""

    def __init__(self, *args, **kwargs):
        # These can be overridden by self.get_opts
        self.f77            = 'mpif77'
        self.cc             = 'mpicc'
        self.ifmpi          = True
        self.ifcmt          = False
        self.verbose        = True
        self.source_root    = os.path.dirname(os.path.dirname(inspect.getabsfile(self.__class__)))
        self.examples_root  = os.path.dirname(inspect.getabsfile(self.__class__))
        self.tools_root     = ''
        self.tools_bin      = ''
        self.log_root       = ''
        self.makenek        = ''
        self.serial_procs   = 1
        self.parallel_procs = 4
        self.size_params    = {}
        self.cvode_dir      = ""

        # These are overridden by method decorators (pn_pn_serial, pn_pn_parallel,
        # pn_pn_2_serial, and pn_pn_2_parallel)
        self.log_suffix = ""
        self.mpi_procs  = None

        # Empy list of delayed fails
        self._delayed_failures = []

        self.get_opts()

        unittest.TestCase.__init__(self, *args, **kwargs)


    def assertAlmostEqualDelayed(self, test_val, target_val, delta, label):
        if abs(test_val-target_val) <= delta:
            msg = '    SUCCESS: {0}: Test value {1} equals target value {2} +/- {3}'.format(label, test_val, target_val, delta)
        else:
            msg = '    FAILURE: {0}: Test value {1} exceeds target value {2} +/- {3}'.format(label, test_val, target_val, delta)
            self._delayed_failures.append(msg)
        print(msg)


    def assertIsNotNullDelayed(self, test_val, label):
        if test_val:
            msg = 'SUCCESS: Found phrase "{0}" in logfile.'.format(label)
        else:
            msg = 'FAILURE: Unexpectedly did not find phrase "{0}" in logfile'.format(label)
            self._delayed_failures.append(msg)
        print(msg)


    def assertDelayedFailures(self):
        if self._delayed_failures:
            report = [
                '\n\nFailed assertions:{0}\n'.format(len(self._delayed_failures))
            ]
            for i,failure in enumerate(self._delayed_failures, start=1):
                report.append('{0}: {1}'.format(i, failure))
            #self._delayed_failures = []
            self.fail('\n'.join(report))


    def get_opts(self):

        print("Getting setup options...")

        # Get compilers from env, default to GNU
        # --------------------------------------
        self.f77     = os.environ.get('F77',   self.f77)
        self.cc      = os.environ.get('CC',    self.cc)
        self.ifmpi   = os.environ.get('IFMPI', self.ifmpi)
        self.ifcmt   = os.environ.get('IFCMT', self.ifcmt)
        self.verbose = os.environ.get('VERBOSE_TESTS', self.verbose)
        self.parallel_procs = int(os.environ.get('PARALLEL_PROCS', self.parallel_procs))

        # String/bool conversions
        self.ifmpi = str(self.ifmpi).lower()
        self.ifmpi = self.ifmpi == 'yes' or self.ifmpi == 'true'

        self.ifcmt = str(self.ifcmt).lower()
        self.ifcmt = self.ifcmt == 'yes' or self.ifcmt == 'true'

        self.verbose = str(self.verbose).lower()
        self.verbose = self.verbose == 'yes' or self.verbose == 'true'

        for varname, varval in (
                ('F77', self.f77),
                ('CC', self.cc),
                ('IFMPI', str(self.ifmpi).lower()),
                ('IFCMT', str(self.ifcmt).lower()),
                ('VERBOSE_TESTS', str(self.verbose).lower()),
                ('PARALLEL_PROCS', self.parallel_procs)
        ):
            print('    Using {0}={1}'.format(varname, varval))

        # SOURCE_ROOT and EXAMPLES_ROOT must be defined.  Get from env and fail early if they don't exist
        # -----------------------------------------------------------------------------------------------
        self.source_root   = os.path.abspath(os.environ.get('SOURCE_ROOT',   self.source_root))
        self.examples_root = os.path.abspath(os.environ.get('EXAMPLES_ROOT', self.examples_root))

        for (varname, varval) in (('SOURCE_ROOT', self.source_root), ('EXAMPLES_ROOT', self.examples_root)):
            if os.path.isdir(varval):
                print('    Using {0} at {1}'.format(varname, varval))
            else:
                raise ValueError(
                    'The {0} directory "{1}" does not exist. Please provide a valid directory using the env variable {0} ROOT.'.format(varname, varval))

        # TOOLS_ROOT and TOOLS_BIN have default values, if not defined.  Raise error if they don't exist
        # ------------------------------------------------------------------------------------------------
        self.tools_root = os.environ.get('TOOLS_ROOT', self.tools_root)
        if self.tools_root:
            self.tools_root = os.path.abspath(self.tools_root)
        else:
            self.tools_root = os.path.abspath(os.path.join(self.source_root, 'tools'))

        if os.path.isdir(self.tools_root):
            print('    Using {0} at {1}'.format('TOOLS_ROOT', self.tools_root))
        else:
            raise ValueError(
                'The {0} directory "{1}" does not exist. Please provide a valid directory using the env variable {0} ROOT.'.format('TOOLS_ROOT', self.tools_root))

        # TOOLS_BIN has a default value.
        # -----------------------------
        self.tools_bin = os.environ.get('TOOLS_BIN', self.tools_bin)
        if self.tools_bin:
            self.tools_bin = os.path.abspath(self.tools_bin)
        else:
            self.tools_bin = os.path.abspath(os.path.join(self.source_root, 'bin'))

        # LOG_ROOT has no default value and can remain undefined
        # ------------------------------------------------------
        self.log_root = os.environ.get('LOG_ROOT', '')
        if self.log_root:
            self.log_root = os.path.abspath(self.log_root)

        # If TOOLS_BIN or LOG_ROOT don't exist, make them
        #------------------------------------------------
        for varval, varname in ((self.tools_bin, 'TOOLS_BIN'), (self.log_root,  'LOG_ROOT')):
            if varval:
                if os.path.isdir(varval):
                    print('    Using {0} at {1}'.format(varname, varval))
                else:
                    print('    The {0} directory, "{1}" does not exist.  It will be created'.format(varname, varval))
                    os.makedirs(varval)

        # CVODE_DIR doesn't need to be defined.  It defaults to ""
        #---------------------------------------------------------
        self.cvode_dir = os.environ.get('CVODE_DIR', self.cvode_dir)

        # Default destination of makenek
        # ------------------------------
        if not self.makenek:
            self.makenek   = os.path.join(self.source_root, 'core', 'makenek')

        print("Finished getting setup options!")

    def build_tools(self, targets=None, tools_root=None, tools_bin=None, f77=None, cc=None, bigmem=None, verbose=None):
        from lib.nekBinBuild import build_tools
        build_tools(
            targets    = targets    if targets    else ('clean', 'genmap'),
            tools_root = tools_root if tools_root else self.tools_root,
            tools_bin  = tools_bin  if tools_bin  else self.tools_bin,
            f77        = f77        if f77        else 'gfortran',
            cc         = cc         if cc         else 'gcc',
            bigmem     = bigmem     if bigmem     else 'false',
            verbose    = verbose    if verbose    else self.verbose
        )

    def config_size(self, params=None, infile=None, outfile=None):
        from lib.nekFileConfig import config_size
        cls = self.__class__

        if not infile:
            infile = os.path.join(self.source_root, 'core', 'SIZE.template')
        if not outfile:
            outfile = os.path.join(self.examples_root, cls.example_subdir, 'SIZE')
        if not params:
            params = self.size_params

        config_size(params=params, infile=infile, outfile=outfile)

    def config_parfile(self, opts=None, infile=None, outfile=None):
        from lib.nekFileConfig import config_parfile
        cls = self.__class__

        if not infile:
            infile = os.path.join(self.examples_root, cls.example_subdir, cls.case_name + '.par')
        if not outfile:
            outfile = infile
        if not opts:
            opts = {}

        config_parfile(opts=opts, infile=infile, outfile=outfile)

    def run_genmap(self, rea_file=None, tol='0.5'):

        from lib.nekBinRun import run_meshgen
        cls = self.__class__

        if not rea_file:
            rea_file = cls.case_name

        run_meshgen(
            command = os.path.join(self.tools_bin, 'genmap'),
            stdin   = [rea_file, tol],
            cwd     = os.path.join(self.examples_root, cls.example_subdir),
            verbose = self.verbose
        )

    def run_genbox(self, box_file=None):
        from lib.nekBinRun import run_meshgen
        if not box_file:
            box_file = self.__class__.case_name

        # Fix extension, in case user doesn't provide it
        root, ext = os.path.splitext(box_file)
        if ext != '.box':
            box_file = root + ext + '.box'

        run_meshgen(
            command = os.path.join(self.tools_bin, 'genbox'),
            stdin   = [box_file],
            cwd     = os.path.join(self.examples_root, self.__class__.example_subdir),
            verbose = self.verbose
        )

    def run_n2to3(self, stdin):
        from lib.nekBinRun import run_meshgen
        run_meshgen(
            command = os.path.join(self.tools_bin, 'n2to3'),
            stdin   = stdin,
            cwd     = os.path.join(self.examples_root, self.__class__.example_subdir),
        )

    def build_nek(self, opts=None, usr_file=None):
        from lib.nekBinBuild import build_nek
        cls = self.__class__

        if not usr_file:
            usr_file = cls.case_name

        all_opts = dict(
            F77   = self.f77,
            CC    = self.cc,
            IFMPI = str(self.ifmpi).lower(),
        )
        if opts:
            all_opts.update(opts)

        build_nek(
            source_root = self.source_root,
            usr_file    = usr_file,
            cwd         = os.path.join(self.examples_root, cls.example_subdir),
<<<<<<< HEAD
            f77         = self.f77,
            cc          = self.cc,
            ifmpi       = str(self.ifmpi).lower(),
            ifcmt       = str(self.ifcmt).lower(),
            verbose     = self.verbose
=======
            opts        = all_opts,
            verbose     = self.verbose,
>>>>>>> b996c545
        )

    def run_nek(self, rea_file=None, step_limit=None):
        from lib.nekBinRun import run_nek
        cls = self.__class__
        run_nek(
            cwd        = os.path.join(self.examples_root, cls.example_subdir),
            rea_file   = cls.case_name if not rea_file else rea_file,
            ifmpi      = self.ifmpi,
            log_suffix = self.log_suffix,
            n_procs    = self.mpi_procs,
            step_limit = step_limit,
            verbose    = self.verbose
        )

    def move_logs(self):
        cls = self.__class__
        if self.log_root:
            src_dir = os.path.join(self.examples_root, cls.example_subdir)
            dest_dir = os.path.join(self.log_root, cls.example_subdir)
            print("Moving logs...")
            if not os.path.isdir(dest_dir):
                print("    Making subdirectory {0}")
                os.makedirs(os.path.join(dest_dir))

            for f in os.listdir(src_dir):
                if f == 'compiler.out' or f == 'genmap.out' or 'log' in f:
                    src_file = os.path.join(src_dir, f)
                    dest_file = os.path.join(dest_dir, f)
                    try:
                        os.rename(src_file, dest_file)
                    except OSError as E:
                        # TODO: change to warnings.warning
                        print("    Could not move {0} to {1}: {2}".format(src_file, dest_file, E))
                    else:
                        print("    Moved {0} to {1}".format(src_file, dest_file))

    def mvn(self, src_prefix, dest_prefix):
        from lib.nekBinRun import mvn
        cls = self.__class__
        mvn(src_prefix, dest_prefix,
            cwd = os.path.join(self.examples_root, cls.example_subdir)
        )


    def get_value_from_log(self, label, column, row=0, logfile=None):
        cls = self.__class__
        if not logfile:
            logfile = os.path.join(
                self.examples_root,
                cls.example_subdir,
                '{0}.log.{1}{2}'.format(cls.case_name, self.mpi_procs, self.log_suffix)
            )
        # Get all lines with label
        with open(logfile, 'r') as f:
            line_list = [l for l in f if label in l]
        if not line_list:
            raise ValueError("Could not find label \"{0}\" in logfile \"{1}\".  The run may have failed.".format(label, logfile))
        try:
            value = float(line_list[row].split()[column])
        except ValueError:
            raise ValueError("Attempted to parse non-numerical value in logfile, \"{0}\".  Logfile may be malformatted or run may have failed".format(logfile))
        except IndexError:
            raise IndexError("Fewer rows and/or columns than expected in logfile, \"{0}\".  Logfile may be malformmated or run may have failed.".format(logfile))
        else:
            return value

    def get_phrase_from_log(self, label, logfile=None, row=0):
        cls = self.__class__
        if not logfile:
            logfile = os.path.join(
                self.examples_root,
                cls.example_subdir,
                '{0}.log.{1}{2}'.format(cls.case_name, self.mpi_procs, self.log_suffix)
            )

        with open(logfile, 'r') as f:
            line_list = [l for l in f if label in l]

        try:
            line = line_list[row]
        except IndexError:
            return None
        else:
            return line<|MERGE_RESOLUTION|>--- conflicted
+++ resolved
@@ -352,16 +352,8 @@
             source_root = self.source_root,
             usr_file    = usr_file,
             cwd         = os.path.join(self.examples_root, cls.example_subdir),
-<<<<<<< HEAD
-            f77         = self.f77,
-            cc          = self.cc,
-            ifmpi       = str(self.ifmpi).lower(),
-            ifcmt       = str(self.ifcmt).lower(),
-            verbose     = self.verbose
-=======
             opts        = all_opts,
             verbose     = self.verbose,
->>>>>>> b996c545
         )
 
     def run_nek(self, rea_file=None, step_limit=None):
