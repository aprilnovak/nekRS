import os, stat, re

<<<<<<< HEAD
def config_makenek(infile, outfile, source_root=None, f77=None, cc=None, ifmpi=None, ifcmt=None):
=======
>>>>>>> b996c545

def config_makenek(opts, infile, outfile):
    """ Redefine variables in a makenek file

    Given a path to infile, redefine the variables & values in opts, then
    output to outfile.  The infile and outfile can be the same file.

    Only the options already available in makenek may be set.  This function
    doesn't allow you to declare arbitrary variables in makenek.
    (TODO: Raise warning when attempting to set an unavailable variable.)

    Args:
        opts ({variable : value}): Set each "variable=value" in makenek
        infile (): The input makenek file
        outfile (): The output makenek file

    """
    with open(infile, 'r') as f:
        lines = f.readlines()

<<<<<<< HEAD
    if source_root:
        lines = [re.sub(r'^SOURCE_ROOT=\"+.+?\"+', r'SOURCE_ROOT="{0}"'.format(source_root), l)
                 for l in lines]
    if f77:
        lines = [re.sub(r'^F77=\"+.+?\"+', r'F77="{0}"'.format(f77), l)
                 for l in lines]
    if cc:
        lines = [re.sub(r'^CC=\"+.+?\"+', r'CC="{0}"'.format(cc), l)
                 for l in lines]
    if ifmpi:
        lines = [re.sub(r'^#*IFMPI=\"+.+?\"+', r'IFMPI="{0}"'.format(ifmpi), l)
                 for l in lines]
    if ifcmt:
        lines = [re.sub(r'^#*IFCMT=\"+.+?\"+', r'IFCMT="{0}"'.format(ifcmt), l)
                 for l in lines]
=======
    for key, val in opts.iteritems():
        lines = [re.sub(r'^#*{0}=\"+.+?\"+'.format(key), r'{0}="{1}"'.format(key, val), l) for l in lines]
>>>>>>> b996c545

    lines = [re.sub(r'(^source\s+\$SOURCE_ROOT/makenek.inc)', r'\g<1> >compiler.out', l)
             for l in lines]

    lines = [re.sub(r'(.+)2>&1\s+\|\s*tee\s+compiler.out', r'\g<1>', l)
             for l in lines]

    with open(outfile, 'w') as f:
        f.writelines(lines)
    os.chmod(outfile,
             stat.S_IXUSR | stat.S_IXGRP | stat.S_IXOTH |
             stat.S_IRUSR | stat.S_IRGRP | stat.S_IROTH |
             stat.S_IWUSR)


def config_maketools(infile, outfile, f77=None, cc=None, bigmem=None):
    with open(infile, 'r') as f:
        lines = f.readlines()

    if f77:
        lines = [re.sub(r'^F77=\"+.+?\"+', r'F77="{0}"'.format(f77), l)
                 for l in lines]
    if cc:
        lines = [re.sub(r'^CC=\"+.+?\"+', r'CC="{0}"'.format(cc), l)
                 for l in lines]
    if bigmem:
        lines = [re.sub(r'BIGMEM=\"+.+?\"+', r'BIGMEM="{0}"'.format(bigmem), l)
                 for l in lines]

    with open(outfile, 'w') as f:
        f.writelines(lines)
    os.chmod(outfile,
             stat.S_IXUSR | stat.S_IXGRP | stat.S_IXOTH |
             stat.S_IRUSR | stat.S_IRGRP | stat.S_IROTH |
             stat.S_IWUSR)


def config_basics_inc(infile, outfile, nelm):
    with open(infile, 'r') as f:
        lines = f.readlines()

    lines = [re.sub(r'(.*nelm *= *)[ 0-9]+(.*)', r'\g<1>{0}\g<2>'.format(nelm), l, flags=re.I)
             for l in lines]

    with open(outfile, 'w') as f:
        f.writelines(lines)


def config_size(params, infile, outfile):
    """ Redefine parameters in a SIZE file

    Given a path to infile, redefine the variables & values in params, then
    output to outfile.  The infile and outfile can be the same file.

    Only the parameters already declared in infile may be set.  This function
    doesn't allow you to declare any new parameters.
    (TODO: Raise warning when attempting to declare a new parameter.)

    Args:
        params ({variable : value}): Each 'variable' will be set to 'value'
            in the output SIZE file
        infile (str): Path to the input SIZE file
        outfile (str): Path to output SIZE file

    """
    with open(infile, 'r') as f:
        lines = f.readlines()

    # Substitute all the variables
    for key, value in params.iteritems():
        if value:
            lines = [
                re.sub(
                    r'(.*\bparameter\b.*\b{0} *= *)\S+?( *[),])'.format(key),
                    r'\g<1>{0}\g<2>'.format(value), l, flags=re.I)
                for l in lines]

    with open(outfile, 'w') as f:
        f.writelines(lines)


def config_parfile(opts, infile, outfile):
    """ Set values in a parfile using ConfigParser

    Given a path to infile, substitute the options & values in opts, then
    output to outfile.  The infile and outfile can be the same file.

    opts is interpreted as a nested dict of the form:
        {section: {optname: value, ...}, ...}
    where "optname = value" are set in [section]. If 'optname' is not set in
    infile, then it will be added to outfile.  If 'optname' is already set in
    infile, then it will be overridden in outfile.  If an option is listed in
    infile but is not listed in in 'opts', then it will be copied to outfile
    without modification..

    Args:
        opts ({section: {optname : value}}): Set each "optname = value" in
            each "[section]"
        infile (str): Path to input parfile
        outfile (str): Path to output parfile

    """
    import ConfigParser

    parfile = ConfigParser.SafeConfigParser()
    parfile.read(infile)

    for section, name_vals in opts.iteritems():
        for name, val in name_vals.iteritems():
            parfile.set(section, name, val)

    with open(outfile, 'w') as f:
        parfile.write(f)<|MERGE_RESOLUTION|>--- conflicted
+++ resolved
@@ -1,9 +1,5 @@
 import os, stat, re
 
-<<<<<<< HEAD
-def config_makenek(infile, outfile, source_root=None, f77=None, cc=None, ifmpi=None, ifcmt=None):
-=======
->>>>>>> b996c545
 
 def config_makenek(opts, infile, outfile):
     """ Redefine variables in a makenek file
@@ -24,26 +20,8 @@
     with open(infile, 'r') as f:
         lines = f.readlines()
 
-<<<<<<< HEAD
-    if source_root:
-        lines = [re.sub(r'^SOURCE_ROOT=\"+.+?\"+', r'SOURCE_ROOT="{0}"'.format(source_root), l)
-                 for l in lines]
-    if f77:
-        lines = [re.sub(r'^F77=\"+.+?\"+', r'F77="{0}"'.format(f77), l)
-                 for l in lines]
-    if cc:
-        lines = [re.sub(r'^CC=\"+.+?\"+', r'CC="{0}"'.format(cc), l)
-                 for l in lines]
-    if ifmpi:
-        lines = [re.sub(r'^#*IFMPI=\"+.+?\"+', r'IFMPI="{0}"'.format(ifmpi), l)
-                 for l in lines]
-    if ifcmt:
-        lines = [re.sub(r'^#*IFCMT=\"+.+?\"+', r'IFCMT="{0}"'.format(ifcmt), l)
-                 for l in lines]
-=======
     for key, val in opts.iteritems():
         lines = [re.sub(r'^#*{0}=\"+.+?\"+'.format(key), r'{0}="{1}"'.format(key, val), l) for l in lines]
->>>>>>> b996c545
 
     lines = [re.sub(r'(^source\s+\$SOURCE_ROOT/makenek.inc)', r'\g<1> >compiler.out', l)
              for l in lines]
